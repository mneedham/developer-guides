= Neo4j Graph Database
:author: Jennifer Reif
:category: documentation
:tags: graph-platform, graph, database, features, versions

[#database]
Neo4j's primary product and focus is our graph database that stores data in the form of nodes and relationships.
It handles both transactional and/or analytics workloads and is optimized for traversing paths through the data using the relationships in the graph to find connections between entities.

[#neo4j-features]
== New 4.x features

With each update of Neo4j, the database improves performance and features (plus bug fixes, too!).
It can be difficult to locate which features and improvements belong to which releases, as well as the best resources for learning and using them.
This guide will provide some insight into the highlights and where to go for more information.

=== Multi-database

This capability allows you to operate and manage multiple databases within a single installation of the Neo4j DBMS.
The data can be segmented by use case, sensitivity, or business applications into different databases.

link:/developer/manage-multiple-databases/[Developer Guide: Multiple Databases] +
link:{cyphermanual}/administration/databases/[Docs: Cypher commands to manage databases^] +
link:{opsmanual}/manage-databases/introduction/[Docs: Multi-database concepts^]

=== Neo4j Fabric

Neo4j Fabric provides the ability to shard graph data by allowing users to break a larger graph down into individual, smaller graphs and store them in separate databases.
These shards can be accessed individually or aggregated to see all of the data, when required.

link:/developer/neo4j-fabric-sharding/[Developer Guide: Neo4j Fabric] +
https://markhneedham.com/blog/2020/02/03/neo4j-cross-database-querying-fabric/[Blog post: Querying across Databases with Neo4j Fabric] +
link:{opsmanual}/fabric/introduction/[Docs: Neo4j Fabric^]

=== Cypher

Cypher is a graph query language that allows you to read and write data to the graph.
It is a very visual, yet powerful, way to interact with nodes and relationships.
Consistent improvements for built-in functions, syntax, and performance are announced nearly every release.

<<<<<<< HEAD
link:/developer/cypher/subqueries/[Developer Guide: Cypher Subqueries]
=======
Some of the significant improvements include:

link:/developer/cypher/subqueries/[Developer Guide: Cypher Subqueries] +
link:/developer/cypher/filtering-show/[Developer Guide: Filtering SHOW commands] +
link:/developer/cypher/replanning/[Developer Guide: Cypher Runtime and Replanning]
>>>>>>> 5d304dd3

=== Data access controls

Securing data is important and complex, especially when dealing with sensitive data and regulations surrounding it.
There are many ways to of securing the data - access, user roles, protected environments, system architecture, and more.
Neo4j provides these capabilities and regularly improves or adds to them.

https://youtu.be/jQIqXVVYPE0[Video: Schema-based security^] +
https://medium.com/neo4j/role-based-access-control-in-neo4j-4-1-3e65d5b3f45[Blog post: Role-based access control in Neo4j^] +
link:{opsmanual}/authentication-authorization/[Docs: Neo4j authentication/authorization^] +
link:{cyphermanual}/administration/security/[Docs: Cypher commands for managing user access^]

=== Reactive drivers

Neo4j reactive drivers incorporate the principles of the reactive manifesto in passing data between the database and clients using the drivers.
Developers can take advantage of the reactive approach to process queries and return results.
This means that communication between the driver and the database can be managed and adjusted dynamically according to data needs of the client.

https://medium.com/neo4j/spring-data-neo4j-rx-released-into-the-wild-f1473951f91d[Blog post: Spring Data Neo4j Reactive^] +
https://medium.com/neo4j/having-another-go-e50823b6fc79[Blog post: Go Driver 1.8^] +
link:{drivermanual}/session-api/reactive/[Docs: Reactive Sessions^]

[#neo4j-versions]
== Neo4j Versions

Though there are many versions of Neo4j still in use and available for download, we will focus on the few latest releases here and leave you with some resources for accessing information about each.

=== Support plans

There are a few terms Neo4j uses to categorize support plans and timelines for each release version.
We can cover a brief overview here.

* Short-term support (STS) - the minimum support length of 18 months after release date.
Every version of Neo4j comes with this minimum support time.
* Long-term support (LTS) - the support length of 36 months after release date.
Each last minor release of a major version comes with this minimum support time (example, 3.5).
* Extended-term support (ETS) - optional support agreement for customers willing to purchase.
Provides 36 months of support from release date, rather than the standard 18 months.

The table below shows the latest releases and planned support timelines and extensions for each Neo4j version.

[%autowidth.spread]
|===
|*Version* |*Support category* |*Support Start* |*Support End* |*Extended support end*
|version 4.1 |Short-term support |June 2020 |December 2021 |June 2023
|version 4.0 |Short-term support |January 2020 |June 2021 |December 2022
|version 3.5 |Long-term support |November 2018 |December 2021 |N/A
|===

=== Neo4j 4.1 (June 2020)

link:/blog/introducing-neo4j-4-1/[Blog post: 4.1 Announcement^] +
link:/docs/operations-manual/current/[Neo4j 4.1 Docs^] +
link:/release-notes/neo4j-4-1-0/[Release Notes^] +
https://github.com/neo4j/neo4j/wiki/Neo4j-4.1-changelog[4.1 Changelog^] +
https://www.youtube.com/playlist?list=PL9Hl4pk2FsvV__9u8fho4oVpP1DvJAZhm[YouTube playlist: 4.1 Features presented by the engineers who built them^] +
https://youtu.be/of53lUFs5hc[Video: 4.1 Whirlwind Tour with Michael Hunger^]

++++
<div class="responsive-embed">
<iframe width="560" height="315" src="https://www.youtube.com/embed/videoseries?list=PL9Hl4pk2FsvV__9u8fho4oVpP1DvJAZhm" frameborder="0" allow="autoplay; encrypted-media" allowfullscreen></iframe>
</div>
++++

++++
<div class="responsive-embed">
<iframe src="//www.slideshare.net/slideshow/embed_code/key/CvJNMSxoaA4GgS" width="595" height="485" frameborder="0" marginwidth="0" marginheight="0" scrolling="no" style="border:1px solid #CCC; border-width:1px; margin-bottom:5px; max-width: 100%;" allowfullscreen> </iframe> <div style="margin-bottom:5px"> <strong>
</div>
++++

=== Neo4j 4.0 (January 2020)

*Official documentation -* +
link:/docs/operations-manual/4.0/[Docs: Neo4j 4.0 Operations^] +
link:/docs/cypher-manual/4.0/[Docs: 4.0 Cypher^] +
link:/docs/driver-manual/4.0/[Docs: 4.0 Drivers^] +
link:/docs/migration-guide/4.0/[Migration guide^] +

*Feature highlights -* +
link:/release-notes/neo4j-4-0-0/[Initial Release Notes^] +
https://dzone.com/articles/see-whats-new-in-neo4j-40[DZone article: What's new in 4.0^] +
https://medium.com/neo4j/neo4j-treasure-map-where-to-find-all-of-the-4-0-resources-you-need-948cf71004f9[Blog post: 4.0 Resource Treasure Map^] +

*Technical deep-dives -* +
Developer guides: link:/developer/manage-multiple-databases/[multiple databases], link:/developer/neo4j-fabric-sharding/[Neo4j sharding], link:/developer/multi-tenancy-worked-example/[multi-tenancy example], link:/developer/subqueries/[Cypher subqueries] +
https://youtu.be/GcaJ-aVLzr4[Video: Migrating from Neo4j 3.5 to 4.0^] +
https://medium.com/neo4j/new-neo4j-4-0-features-copy-a-database-and-more-c51d1744a7e3[Blog post: Copy a database^] +
NODES online developer conference sessions: https://youtu.be/jQIqXVVYPE0[4.0 security^], https://youtu.be/mrs4TQwNo6g[Spring Data Neo4j Reactive^], https://youtu.be/AfhJcyys108?t=1504[Behind-the-Tech in 4.0^] +
https://medium.com/neo4j/introducing-neo4j-drivers-for-the-next-gen-database-96981f65e8b8[Drivers for Neo4j 4.0^] +
https://markhneedham.com/blog/2020/01/28/neo4j-database-dump-docker-container/[Blog post: Database dump in a Docker container^] +
https://adamcowley.co.uk/neo4j/multi-tenancy-neo4j-4.0/[Blog post: Connecting an application with multi-tenancy and multi-db^] +
https://adamcowley.co.uk/neo4j/sharding-neo4j-4.0/[Blog post: How and when to implement sharding^] +
https://blog.bruggen.com/2020/02/securing-sample-fraud-graph-with-neo4j.html[Blog post: Securing a fraud graph^]

=== Neo4j 3.5 (November 2018)

link:/docs/operations-manual/3.5/[Neo4j 3.5 Docs^] +
link:/release-notes/neo4j-3-5-0/[Initial Release Notes^]

[#db-other-resources]
== Other Resources

link:/release-notes/[All Neo4j Release Notes^]<|MERGE_RESOLUTION|>--- conflicted
+++ resolved
@@ -38,15 +38,15 @@
 It is a very visual, yet powerful, way to interact with nodes and relationships.
 Consistent improvements for built-in functions, syntax, and performance are announced nearly every release.
 
-<<<<<<< HEAD
+
 link:/developer/cypher/subqueries/[Developer Guide: Cypher Subqueries]
-=======
+
 Some of the significant improvements include:
 
 link:/developer/cypher/subqueries/[Developer Guide: Cypher Subqueries] +
 link:/developer/cypher/filtering-show/[Developer Guide: Filtering SHOW commands] +
 link:/developer/cypher/replanning/[Developer Guide: Cypher Runtime and Replanning]
->>>>>>> 5d304dd3
+
 
 === Data access controls
 
